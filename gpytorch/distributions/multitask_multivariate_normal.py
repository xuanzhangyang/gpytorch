--- conflicted
+++ resolved
@@ -36,7 +36,10 @@
             validate_args=validate_args,
         )
 
-<<<<<<< HEAD
+    @property
+    def event_shape(self):
+        return self._output_shape
+
     @classmethod
     def from_independent_mvns(cls, mvns):
         if len(mvns) < 2:
@@ -53,11 +56,6 @@
         covar = torch.stack([mvn.covariance_matrix for mvn in mvns])
         covar_lazy = BlockDiagLazyTensor(NonLazyTensor(covar))
         return cls(mean=mean, covariance_matrix=covar_lazy)
-=======
-    @property
-    def event_shape(self):
-        return self._output_shape
->>>>>>> f36917f8
 
     def get_base_samples(self, sample_shape=torch.Size()):
         """Get i.i.d. standard Normal samples (to be used with rsample(base_samples=base_samples))"""
